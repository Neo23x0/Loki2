[package]
name = "loki"
version = "2.0.0"
edition = "2021"

# See more keys and their definitions at https://doc.rust-lang.org/cargo/reference/manifest.html

[dependencies]
log = "0.4.*"
walkdir = "2.3.*"
rustop = "1.1.*"
arrayvec = "0.7.*"
flexi_logger = "*"
sysinfo = "*"
human_bytes = "0.4.*"
filesize = "*"
file-format = "*"
csv = "1.1.*"
md5 = "*"
sha1 = "*"
sha2 = "0.10.*"
hex = "0.4.*"
memmap = "0.7.*"
chrono = "*"
<<<<<<< HEAD
psutil = "3.2.*"
=======

[target.'cfg(unix)'.dependencies]
yara = { version="*" }

[target.'cfg(windows)'.dependencies]
yara = { version="*", features=["bundled-4_2_3"] }
>>>>>>> 9b919a84
<|MERGE_RESOLUTION|>--- conflicted
+++ resolved
@@ -22,13 +22,10 @@
 hex = "0.4.*"
 memmap = "0.7.*"
 chrono = "*"
-<<<<<<< HEAD
 psutil = "3.2.*"
-=======
 
 [target.'cfg(unix)'.dependencies]
 yara = { version="*" }
 
 [target.'cfg(windows)'.dependencies]
-yara = { version="*", features=["bundled-4_2_3"] }
->>>>>>> 9b919a84
+yara = { version="*", features=["bundled-4_2_3"] }